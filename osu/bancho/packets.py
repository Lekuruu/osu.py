--- conflicted
+++ resolved
@@ -5,12 +5,8 @@
 from ..objects.beatmap import BeatmapInfo
 from ..objects.channel import Channel
 from ..objects.player import Player
-<<<<<<< HEAD
 from ..objects.match import Match
-    
-=======
-
->>>>>>> 9a25ea89
+
 if TYPE_CHECKING:
     from ..game import Game
 
@@ -572,6 +568,7 @@
 @Packets.register(ServerPackets.NEW_MATCH)
 def new_match(stream: StreamIn, game: "Game"):
     match = Match.decode(stream, game, game.bancho.max_slots)
+
     game.bancho.matches.add(match)
     game.events.call(ServerPackets.NEW_MATCH, match)
 
